--- conflicted
+++ resolved
@@ -18,16 +18,10 @@
       ],
       py_modules=['tap_s3_csv'],
       install_requires=[
-<<<<<<< HEAD
-          'boto3==1.23.10',
+          'boto3==1.24.31',
           'pipelinewise-singer-python==2.0.*',
           # Public repository
           'singer-encodings @ git+https://github.com/s7clarke10/singer-encodings.git',
-=======
-          'boto3==1.24.31',
-          'singer-encodings==0.0.*',
-          'pipelinewise-singer-python==1.*',
->>>>>>> aab60d79
           'voluptuous==0.13.1',
           'ujson==5.4.0',
           'messytables==0.15.*',
